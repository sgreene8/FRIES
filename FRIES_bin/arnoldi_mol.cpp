/*! \file
 *
 * \brief FRI applied to Arnoldi method for calculating excited-state energies
 */

#include <cstdio>
#include <iostream>
#include <ctime>
#include <FRIES/io_utils.hpp>
#include <FRIES/Ext_Libs/dcmt/dc.h>
#include <FRIES/compress_utils.hpp>
#include <FRIES/Ext_Libs/argparse.hpp>
#include <FRIES/Hamiltonians/molecule.hpp>
#include <FRIES/Ext_Libs/LAPACK/lapacke.h>
<<<<<<< HEAD
#include <stdexcept>
=======
#include <FRIES/Ext_Libs/cnpy/cnpy.h>
>>>>>>> f4c319c4

struct MyArgs : public argparse::Args {
    std::string hf_path = kwarg("hf_path", "Path to the directory that contains the HF output files eris.txt, hcore.txt, symm.txt, hf_en.txt, and sys_params.txt");
    uint32_t max_iter = kwarg("max_iter", "Maximum number of iterations to run the calculation").set_default(1000000);
    uint32_t target_nonz = kwarg("vec_nonz", "Target number of nonzero vector elements to keep after each iteration");
    std::string result_dir = kwarg("result_dir", "Directory in which to save output files").set_default<std::string>("./");
    uint32_t max_n_dets = kwarg("max_dets", "Maximum number of determinants on a single MPI process");
    std::string trial_path = kwarg("trial_vecs", "Prefix for files containing the vectors with which to calculate the energy and initialize the calculation. Files must have names <trial_vecs>dets<xx> and <trial_vecs>vals<xx>, where xx is a 2-digit number ranging from 0 to (num_trial - 1), and be text files");
    uint8_t n_trial = kwarg("num_trial", "Number of trial vectors to use to calculate dot products with the iterates");
    uint16_t n_krylov = kwarg("n_krylov", "Number of multiplications by (1 - \eps H) to include in each iteration").set_default(1000);

    CONSTRUCTOR(MyArgs);
};


<<<<<<< HEAD
int main(int argc, char * argv[]) {
    MyArgs args(argc, argv);
=======
int main(int argc, const char * argv[]) {
    const char *hf_path = NULL;
    const char *result_dir = "./";
    const char *trial_path = NULL;
    unsigned int n_trial = 0;
    unsigned int target_nonz = 0;
    unsigned int max_n_dets = 0;
    unsigned int max_iter = 500000;
    unsigned int n_krylov = 5000;
    int use_npy = 0;
    struct argparse_option options[] = {
        OPT_HELP(),
        OPT_STRING('d', "hf_path", &hf_path, "Path to the directory that contains the HF output files eris.txt, hcore.txt, symm.txt, hf_en.txt, and sys_params.txt"),
        OPT_INTEGER('m', "vec_nonz", &target_nonz, "Target number of nonzero vector elements to keep after each iteration"),
        OPT_STRING('y', "result_dir", &result_dir, "Directory in which to save output files"),
        OPT_INTEGER('p', "max_dets", &max_n_dets, "Maximum number of determinants on a single MPI process."),
        OPT_STRING('v', "trial_vecs", &trial_path, "Prefix for files containing the vectors with which to calculate the energy and initialize the calculation (unless load_dir is provided). Files must have names <trial_vecs>dets<xx> and <trial_vecs>vals<xx>, where xx is a 2-digit number ranging from 0 to (n_trial - 1), and be text files."),
        OPT_INTEGER('k', "num_trial", &n_trial, "Number of trial vectors to use to calculate dot products with the iterates."),
        OPT_INTEGER('I', "max_iter", &max_iter, "Maximum number of iterations to run the calculation."),
        OPT_BOOLEAN('n', "use_numpy", &use_npy, "If set, output files will be in numpy (.npy) format. Otherwise, will be in text (.txt) format."),
        OPT_END(),
    };
>>>>>>> f4c319c4
    
    uint8_t n_trial = args.n_trial;
    
    if (n_trial < 2) {
        fprintf(stderr, "Warning: Only 1 or 0 trial vectors were provided. Consider using the power method instead of Arnoldi in this case.\n");
    }
    
    int n_procs = 1;
    int proc_rank = 0;
#ifdef USE_MPI
    MPI_Init(NULL, NULL);
    MPI_Comm_size(MPI_COMM_WORLD, &n_procs);
    MPI_Comm_rank(MPI_COMM_WORLD, &proc_rank);
#endif
    
    // Read in data files
    hf_input in_data;
    parse_hf_input(args.hf_path.c_str(), &in_data);
    double eps = in_data.eps;
    unsigned int n_elec = in_data.n_elec;
    unsigned int n_frz = in_data.n_frz;
    unsigned int n_orb = in_data.n_orb;
    double hf_en = in_data.hf_en;
    
    unsigned int n_elec_unf = n_elec - n_frz;
    unsigned int tot_orb = n_orb + n_frz / 2;
    
    uint8_t *symm = in_data.symm;
    Matrix<double> *h_core = in_data.hcore;
    FourDArr *eris = in_data.eris;
    
    // Rn generator
    mt_struct *rngen_ptr = get_mt_parameter_id_st(32, 521, proc_rank, (unsigned int) time(NULL));
    sgenrand_mt((uint32_t) time(NULL), rngen_ptr);
    
    // Solution vector
    unsigned int num_ex = n_elec_unf * n_elec_unf * (n_orb - n_elec_unf / 2) * (n_orb - n_elec_unf / 2);
    unsigned int spawn_length = args.target_nonz / n_procs * num_ex / n_procs / 4;
    size_t adder_size = spawn_length > 1000000 ? 1000000 : spawn_length;
    std::function<double(const uint8_t *)> diag_shortcut = [tot_orb, eris, h_core, n_frz, n_elec, hf_en](const uint8_t *occ_orbs) {
        return diag_matrel(occ_orbs, tot_orb, *eris, *h_core, n_frz, n_elec) - hf_en;
    };

    // Initialize hash function for processors and vector
    std::vector<uint32_t> proc_scrambler(2 * n_orb);
    
    if (proc_rank == 0) {
        for (size_t det_idx = 0; det_idx < 2 * n_orb; det_idx++) {
            proc_scrambler[det_idx] = genrand_mt(rngen_ptr);
        }
        save_proc_hash(args.result_dir.c_str(), proc_scrambler.data(), 2 * n_orb);
    }
#ifdef USE_MPI
    MPI_Bcast(proc_scrambler.data(), 2 * n_orb, MPI_UNSIGNED, 0, MPI_COMM_WORLD);
#endif

    std::vector<uint32_t> vec_scrambler(2 * n_orb);
    for (size_t det_idx = 0; det_idx < 2 * n_orb; det_idx++) {
        vec_scrambler[det_idx] = genrand_mt(rngen_ptr);
    }

    std::vector<DistVec<double>> sol_vecs;
    sol_vecs.reserve(n_trial);
    for (uint8_t vec_idx = 0; vec_idx < n_trial; vec_idx++) {
        sol_vecs.emplace_back(args.max_n_dets, adder_size, n_orb * 2, n_elec_unf, n_procs, diag_shortcut, nullptr, 3, proc_scrambler, vec_scrambler);
    }
    size_t det_size = CEILING(2 * n_orb, 8);
    
    uint8_t tmp_orbs[n_elec_unf];
    uint8_t (*orb_indices1)[4] = (uint8_t (*)[4])malloc(sizeof(char) * 4 * num_ex);
    
# pragma mark Set up trial vectors
    std::vector<DistVec<double>> trial_vecs;
    trial_vecs.reserve(n_trial);
    std::vector<DistVec<double>> htrial_vecs;
    htrial_vecs.reserve(n_trial);
    
    char vec_path[300];
    Matrix<uint8_t> *load_dets = new Matrix<uint8_t>(args.max_n_dets, det_size);
    for (unsigned int trial_idx = 0; trial_idx < n_trial; trial_idx++) {
        DistVec<double> &curr_sol = sol_vecs[trial_idx];
        double *load_vals = curr_sol.values();
        
        sprintf(vec_path, "%s%02d", args.trial_path.c_str(), trial_idx);
        unsigned int loc_n_dets = (unsigned int) load_vec_txt(vec_path, *load_dets, load_vals, DOUB);
        size_t glob_n_dets = loc_n_dets;
#ifdef USE_MPI
        MPI_Bcast(&glob_n_dets, 1, MPI_UNSIGNED, 0, MPI_COMM_WORLD);
#endif
        trial_vecs.emplace_back(glob_n_dets, glob_n_dets, n_orb * 2, n_elec_unf, n_procs, proc_scrambler, vec_scrambler);
        htrial_vecs.emplace_back(glob_n_dets * num_ex / n_procs, glob_n_dets * num_ex / n_procs, n_orb * 2, n_elec_unf, n_procs, diag_shortcut, (double *)NULL, 2, proc_scrambler, vec_scrambler);
        
        curr_sol.set_curr_vec_idx(2);
        for (size_t det_idx = 0; det_idx < loc_n_dets; det_idx++) {
            trial_vecs[trial_idx].add(load_dets[0][det_idx], load_vals[det_idx], 1);
            htrial_vecs[trial_idx].add(load_dets[0][det_idx], load_vals[det_idx], 1);
            curr_sol.add(load_dets[0][det_idx], load_vals[det_idx], 1);
        }
        loc_n_dets++; // just to be safe
        bzero(load_vals, loc_n_dets * sizeof(double));
        curr_sol.perform_add();
        curr_sol.fix_min_del_idx();
    }
    delete load_dets;
    
    std::vector<std::vector<uintmax_t>> trial_hashes(n_trial);
    std::vector<std::vector<uintmax_t>> htrial_hashes(n_trial);
    for (uint8_t trial_idx = 0; trial_idx < n_trial; trial_idx++) {
        DistVec<double> &curr_trial = trial_vecs[trial_idx];
        curr_trial.perform_add();
        curr_trial.collect_procs();
        trial_hashes[trial_idx].reserve(curr_trial.curr_size());
        for (size_t det_idx = 0; det_idx < curr_trial.curr_size(); det_idx++) {
            trial_hashes[trial_idx][det_idx] = sol_vecs[0].idx_to_hash(curr_trial.indices()[det_idx], tmp_orbs);
        }
        
        DistVec<double> &curr_htrial = htrial_vecs[trial_idx];
        curr_htrial.perform_add();
        h_op_offdiag(curr_htrial, symm, tot_orb, *eris, *h_core, (uint8_t *)orb_indices1, n_frz, n_elec_unf, 1, 1);
        curr_htrial.set_curr_vec_idx(0);
        h_op_diag(curr_htrial, 0, 0, 1);
        curr_htrial.add_vecs(0, 1);
        curr_htrial.collect_procs();
        htrial_hashes[trial_idx].reserve(   curr_htrial.curr_size());
        for (size_t det_idx = 0; det_idx < curr_htrial.curr_size(); det_idx++) {
            htrial_hashes[trial_idx][det_idx] = sol_vecs[0].idx_to_hash(curr_htrial.indices()[det_idx], tmp_orbs);
        }
    }
    
    char file_path[300];
    FILE *bmat_file = NULL;
    FILE *dmat_file = NULL;
    
    if (proc_rank == 0) {
        // Setup output files
<<<<<<< HEAD
        strcpy(file_path, args.result_dir.c_str());
        strcat(file_path, "b_matrix.txt");
        bmat_file = fopen(file_path, "a");
        if (!bmat_file) {
            fprintf(stderr, "Could not open file for writing in directory %s\n", args.result_dir.c_str());
        }
        
        strcpy(file_path, args.result_dir.c_str());
        strcat(file_path, "d_matrix.txt");
        dmat_file = fopen(file_path, "a");
        
        strcpy(file_path, args.result_dir.c_str());
=======
        if (!use_npy) {
            strcpy(file_path, result_dir);
            strcat(file_path, "b_matrix.txt");
            bmat_file = fopen(file_path, "a");
            if (!bmat_file) {
                fprintf(stderr, "Could not open file for writing in directory %s\n", result_dir);
            }
            
            strcpy(file_path, result_dir);
            strcat(file_path, "d_matrix.txt");
            dmat_file = fopen(file_path, "a");
        }
        
        strcpy(file_path, result_dir);
>>>>>>> f4c319c4
        strcat(file_path, "params.txt");
        FILE *param_f = fopen(file_path, "w");
        fprintf(param_f, "Arnoldi calculation\nHF path: %s\nepsilon (imaginary time step): %lf\nVector nonzero: %u\n", args.hf_path.c_str(), eps, args.target_nonz);
        fprintf(param_f, "Path for trial vectors: %s\n", args.trial_path.c_str());
        fprintf(param_f, "Krylov iterations: %u\n", args.n_krylov);
        fclose(param_f);
    }
    
    // Parameters for systematic sampling
    double rn_sys = 0;
    double loc_norms[n_procs];
    size_t max_n_dets = args.max_n_dets;
    for (unsigned int vec_idx = 0; vec_idx < n_trial; vec_idx++) {
        if (sol_vecs[vec_idx].max_size() > max_n_dets) {
            max_n_dets = sol_vecs[vec_idx].max_size();
        }
    }
    std::vector<size_t> srt_arr(max_n_dets);
    for (size_t det_idx = 0; det_idx < max_n_dets; det_idx++) {
        srt_arr[det_idx] = det_idx;
    }
    std::vector<bool> keep_exact(max_n_dets, false);
    
<<<<<<< HEAD
    for (uint32_t iteration = 0; iteration < args.max_iter; iteration++) {
=======
    Matrix<double> d_mat(n_trial, n_trial);
    Matrix<double> b_mat(n_trial, n_trial);
    std::string dnpy_path(result_dir);
    dnpy_path.append("d_matrix.npy");
    std::string bnpy_path(result_dir);
    bnpy_path.append("b_matrix.npy");
    
    for (uint32_t iteration = 0; iteration < max_iter; iteration++) {
>>>>>>> f4c319c4
        // Initialize the solution vectors
        for (uint16_t vec_idx = 0; vec_idx < n_trial; vec_idx++) {
            sol_vecs[vec_idx].copy_vec(2, 0);
        }
        if (proc_rank == 0) {
            printf("Macro iteration %u\n", iteration);
        }
        
        for (uint16_t krylov_idx = 0; krylov_idx < args.n_krylov; krylov_idx++) {
#pragma mark Krylov dot products
            for (uint16_t trial_idx = 0; trial_idx < n_trial; trial_idx++) {
                DistVec<double> &curr_trial = trial_vecs[trial_idx];
                DistVec<double> &curr_htrial = htrial_vecs[trial_idx];
                for (uint16_t vec_idx = 0; vec_idx < n_trial; vec_idx++) {
                    double d_prod = sol_vecs[vec_idx].dot(curr_trial.indices(), curr_trial.values(), curr_trial.curr_size(), trial_hashes[trial_idx].data());
                    d_prod = sum_mpi(d_prod, proc_rank, n_procs);
                    d_mat(trial_idx, vec_idx) = d_prod;
                    
                    d_prod = sol_vecs[vec_idx].dot(curr_htrial.indices(), curr_htrial.values(), curr_htrial.curr_size(), htrial_hashes[trial_idx].data());
                    d_prod = sum_mpi(d_prod, proc_rank, n_procs);
                    b_mat(trial_idx, vec_idx) = d_prod;
                }
            }
            if (proc_rank == 0) {
                if (use_npy) {
                    cnpy::npy_save(bnpy_path, b_mat.data(), {1, n_trial, n_trial}, "a");
                    cnpy::npy_save(dnpy_path, d_mat.data(), {1, n_trial, n_trial}, "a");
                }
                else {
                    for (uint16_t row_idx = 0; row_idx < n_trial; row_idx++) {
                        for (uint16_t col_idx = 0; col_idx < n_trial - 1; col_idx++) {
                            fprintf(bmat_file, "%.14lf,", b_mat(row_idx, col_idx));
                            fprintf(dmat_file, "%.14lf,", d_mat(row_idx, col_idx));
                        }
                        fprintf(bmat_file, "%.14lf\n", b_mat(row_idx, n_trial - 1));
                        fprintf(dmat_file, "%.14lf\n", d_mat(row_idx, n_trial - 1));
                    }
                }
                printf("Krylov iteration %u\n", krylov_idx);
                fflush(dmat_file);
                fflush(bmat_file);
            }
            
# pragma mark Matrix multiplication
            size_t new_max_dets = max_n_dets;
            for (uint16_t vec_idx = 0; vec_idx < n_trial; vec_idx++) {
                DistVec<double> &curr_vec = sol_vecs[vec_idx];
                curr_vec.set_curr_vec_idx(0);
                h_op_offdiag(curr_vec, symm, tot_orb, *eris, *h_core, (uint8_t *)orb_indices1, n_frz, n_elec_unf, 1, -eps);
                curr_vec.set_curr_vec_idx(0);
                h_op_diag(curr_vec, 0, 1, -eps);
                curr_vec.add_vecs(0, 1);
                if (curr_vec.max_size() > new_max_dets) {
                    new_max_dets = curr_vec.max_size();
                }
            }
            
            if (new_max_dets > max_n_dets) {
                keep_exact.resize(new_max_dets, false);
                srt_arr.resize(new_max_dets);
            }
#pragma mark Vector compression
            for (uint16_t vec_idx = 0; vec_idx < n_trial; vec_idx++) {
                unsigned int n_samp = args.target_nonz;
                double glob_norm;
                for (size_t det_idx = 0; det_idx < sol_vecs[vec_idx].curr_size(); det_idx++) {
                    srt_arr[det_idx] = det_idx;
                }
                loc_norms[proc_rank] = find_preserve(sol_vecs[vec_idx].values(), srt_arr.data(), keep_exact, sol_vecs[vec_idx].curr_size(), &n_samp, &glob_norm);
                if (proc_rank == 0) {
                    rn_sys = genrand_mt(rngen_ptr) / (1. + UINT32_MAX);
                }
#ifdef USE_MPI
                MPI_Allgather(MPI_IN_PLACE, 0, MPI_DOUBLE, loc_norms, 1, MPI_DOUBLE, MPI_COMM_WORLD);
#endif
                sys_comp(sol_vecs[vec_idx].values(), sol_vecs[vec_idx].curr_size(), loc_norms, n_samp, keep_exact, rn_sys);
                for (size_t det_idx = 0; det_idx < sol_vecs[vec_idx].curr_size(); det_idx++) {
                    if (keep_exact[det_idx]) {
                        sol_vecs[vec_idx].del_at_pos(det_idx);
                        keep_exact[det_idx] = 0;
                    }
                }
            }
        }
        //        LAPACKE_dgeev(LAPACK_ROW_MAJOR, 'N', 'N', n_trial, krylov_mat.data(), n_trial, energies_r, energies_i, NULL, n_trial, NULL, n_trial);
    }
    
    if (proc_rank == 0 && !use_npy) {
        fclose(bmat_file);
        fclose(dmat_file);
    }
#ifdef USE_MPI
    MPI_Finalize();
#endif
    return 0;
}<|MERGE_RESOLUTION|>--- conflicted
+++ resolved
@@ -12,11 +12,7 @@
 #include <FRIES/Ext_Libs/argparse.hpp>
 #include <FRIES/Hamiltonians/molecule.hpp>
 #include <FRIES/Ext_Libs/LAPACK/lapacke.h>
-<<<<<<< HEAD
 #include <stdexcept>
-=======
-#include <FRIES/Ext_Libs/cnpy/cnpy.h>
->>>>>>> f4c319c4
 
 struct MyArgs : public argparse::Args {
     std::string hf_path = kwarg("hf_path", "Path to the directory that contains the HF output files eris.txt, hcore.txt, symm.txt, hf_en.txt, and sys_params.txt");
@@ -31,36 +27,11 @@
     CONSTRUCTOR(MyArgs);
 };
 
-
-<<<<<<< HEAD
 int main(int argc, char * argv[]) {
     MyArgs args(argc, argv);
-=======
-int main(int argc, const char * argv[]) {
-    const char *hf_path = NULL;
-    const char *result_dir = "./";
-    const char *trial_path = NULL;
-    unsigned int n_trial = 0;
-    unsigned int target_nonz = 0;
-    unsigned int max_n_dets = 0;
-    unsigned int max_iter = 500000;
-    unsigned int n_krylov = 5000;
-    int use_npy = 0;
-    struct argparse_option options[] = {
-        OPT_HELP(),
-        OPT_STRING('d', "hf_path", &hf_path, "Path to the directory that contains the HF output files eris.txt, hcore.txt, symm.txt, hf_en.txt, and sys_params.txt"),
-        OPT_INTEGER('m', "vec_nonz", &target_nonz, "Target number of nonzero vector elements to keep after each iteration"),
-        OPT_STRING('y', "result_dir", &result_dir, "Directory in which to save output files"),
-        OPT_INTEGER('p', "max_dets", &max_n_dets, "Maximum number of determinants on a single MPI process."),
-        OPT_STRING('v', "trial_vecs", &trial_path, "Prefix for files containing the vectors with which to calculate the energy and initialize the calculation (unless load_dir is provided). Files must have names <trial_vecs>dets<xx> and <trial_vecs>vals<xx>, where xx is a 2-digit number ranging from 0 to (n_trial - 1), and be text files."),
-        OPT_INTEGER('k', "num_trial", &n_trial, "Number of trial vectors to use to calculate dot products with the iterates."),
-        OPT_INTEGER('I', "max_iter", &max_iter, "Maximum number of iterations to run the calculation."),
-        OPT_BOOLEAN('n', "use_numpy", &use_npy, "If set, output files will be in numpy (.npy) format. Otherwise, will be in text (.txt) format."),
-        OPT_END(),
-    };
->>>>>>> f4c319c4
     
     uint8_t n_trial = args.n_trial;
+    
     
     if (n_trial < 2) {
         fprintf(stderr, "Warning: Only 1 or 0 trial vectors were provided. Consider using the power method instead of Arnoldi in this case.\n");
@@ -194,20 +165,6 @@
     
     if (proc_rank == 0) {
         // Setup output files
-<<<<<<< HEAD
-        strcpy(file_path, args.result_dir.c_str());
-        strcat(file_path, "b_matrix.txt");
-        bmat_file = fopen(file_path, "a");
-        if (!bmat_file) {
-            fprintf(stderr, "Could not open file for writing in directory %s\n", args.result_dir.c_str());
-        }
-        
-        strcpy(file_path, args.result_dir.c_str());
-        strcat(file_path, "d_matrix.txt");
-        dmat_file = fopen(file_path, "a");
-        
-        strcpy(file_path, args.result_dir.c_str());
-=======
         if (!use_npy) {
             strcpy(file_path, result_dir);
             strcat(file_path, "b_matrix.txt");
@@ -222,7 +179,6 @@
         }
         
         strcpy(file_path, result_dir);
->>>>>>> f4c319c4
         strcat(file_path, "params.txt");
         FILE *param_f = fopen(file_path, "w");
         fprintf(param_f, "Arnoldi calculation\nHF path: %s\nepsilon (imaginary time step): %lf\nVector nonzero: %u\n", args.hf_path.c_str(), eps, args.target_nonz);
@@ -246,9 +202,6 @@
     }
     std::vector<bool> keep_exact(max_n_dets, false);
     
-<<<<<<< HEAD
-    for (uint32_t iteration = 0; iteration < args.max_iter; iteration++) {
-=======
     Matrix<double> d_mat(n_trial, n_trial);
     Matrix<double> b_mat(n_trial, n_trial);
     std::string dnpy_path(result_dir);
@@ -257,7 +210,6 @@
     bnpy_path.append("b_matrix.npy");
     
     for (uint32_t iteration = 0; iteration < max_iter; iteration++) {
->>>>>>> f4c319c4
         // Initialize the solution vectors
         for (uint16_t vec_idx = 0; vec_idx < n_trial; vec_idx++) {
             sol_vecs[vec_idx].copy_vec(2, 0);
