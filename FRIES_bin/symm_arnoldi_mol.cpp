--- conflicted
+++ resolved
@@ -96,11 +96,7 @@
     // vector 2: temporary vector for off-diagonal multiplication
     // vector 3: initial vector
     for (uint8_t vec_idx = 0; vec_idx < n_states; vec_idx++) {
-<<<<<<< HEAD
-        sol_vecs.emplace_back(args.max_n_dets, adder_size, n_orb * 2, n_elec_unf, n_procs, diag_shortcut, nullptr, 3, proc_scrambler, vec_scrambler);
-=======
         sol_vecs.emplace_back(max_n_dets, adder_size, n_orb * 2, n_elec_unf, n_procs, diag_shortcut, nullptr, 4, proc_scrambler, vec_scrambler);
->>>>>>> f4c319c4
     }
     size_t det_size = CEILING(2 * n_orb, 8);
     
