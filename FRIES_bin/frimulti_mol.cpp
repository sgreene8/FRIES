/*! \file
 *
 * \brief FRI algorithm with multinomial matrix compression for a molecular
 * system
 */

#include <stdio.h>
#include <stdlib.h>
#include <string.h>
#include <time.h>
#include <math.h>
#include <FRIES/Hamiltonians/near_uniform.hpp>
#include <FRIES/io_utils.hpp>
#include <FRIES/Ext_Libs/dcmt/dc.h>
#include <FRIES/compress_utils.hpp>
#include <FRIES/Ext_Libs/argparse.h>
#include <FRIES/Hamiltonians/heat_bathPP.hpp>
#include <FRIES/Hamiltonians/molecule.hpp>
#define max_iter 10000000

static const char *const usage[] = {
    "frimulti_mol [options] [[--] args]",
    "frimulti_mol [options]",
    NULL,
};


int main(int argc, const char * argv[]) {
    const char *hf_path = NULL;
    const char *dist_str = NULL;
    const char *result_dir = "./";
    const char *load_dir = NULL;
    const char *trial_path = NULL;
    const char *ini_path = NULL;
    unsigned int target_nonz = 0;
    unsigned int matr_samp = 0;
    unsigned int max_n_dets = 0;
    unsigned int init_thresh = 0;
    unsigned int tmp_norm = 0;
    struct argparse_option options[] = {
        OPT_HELP(),
        OPT_STRING('d', "hf_path", &hf_path, "Path to the directory that contains the HF output files eris.txt, hcore.txt, symm.txt, hf_en.txt, and sys_params.txt"),
        OPT_INTEGER('t', "target", &tmp_norm, "Target one-norm of solution vector"),
        OPT_STRING('q', "distribution", &dist_str, "Distribution to use to compress the Hamiltonian, either near-uniform (NU) or heat-bath Power-Pitzer (HB)"),
        OPT_INTEGER('m', "vec_nonz", &target_nonz, "Target number of nonzero vector elements to keep after each iteration"),
        OPT_INTEGER('M', "mat_nonz", &matr_samp, "Target number of nonzero matrix elements to keep after each iteration"),
        OPT_STRING('y', "result_dir", &result_dir, "Directory in which to save output files"),
        OPT_INTEGER('p', "max_dets", &max_n_dets, "Maximum number of determinants on a single MPI process."),
        OPT_INTEGER('i', "initiator", &init_thresh, "Magnitude of vector element required to make the corresponding determinant an initiator."),
        OPT_STRING('l', "load_dir", &load_dir, "Directory from which to load checkpoint files from a previous FRI calculation (in binary format, see documentation for DistVec::save() and DistVec::load())."),
        OPT_STRING('n', "ini_vec", &ini_path, "Prefix for files containing the vector with which to initialize the calculation (files must have names <ini_vec>dets and <ini_vec>vals and be text files)."),
        OPT_STRING('t', "trial_vec", &trial_path, "Prefix for files containing the vector with which to calculate the energy (files must have names <trial_vec>dets and <trial_vec>vals and be text files)."),
        OPT_END(),
    };
    
    struct argparse argparse;
    argparse_init(&argparse, options, usage, 0);
    argparse_describe(&argparse, "\nPerform an FCIQMC calculation.", "");
    argc = argparse_parse(&argparse, argc, argv);
    
    if (hf_path == NULL) {
        fprintf(stderr, "Error: HF directory not specified.\n");
        return 0;
    }
    if (target_nonz == 0) {
        fprintf(stderr, "Error: target number of nonzero vector elements not specified\n");
        return 0;
    }
    if (matr_samp == 0) {
        fprintf(stderr, "Error: target number of nonzero matrix elements not specified\n");
        return 0;
    }
    if (max_n_dets == 0) {
        fprintf(stderr, "Error: maximum number of determinants expected on each processor not specified.\n");
        return 0;
    }
    h_dist fri_dist;
    if (strcmp(dist_str, "NU") == 0) {
        fri_dist = near_uni;
    }
    else if (strcmp(dist_str, "HB") == 0) {
        fri_dist = heat_bath;
    }
    else {
        fprintf(stderr, "Error: specified distribution for compressing Hamiltonian (%s) is not supported.\n", dist_str);
        return 0;
    }
    
    double target_norm = tmp_norm;
    
    int n_procs = 1;
    int proc_rank = 0;
    unsigned int proc_idx, hf_proc;
#ifdef USE_MPI
    MPI_Init(NULL, NULL);
    MPI_Comm_size(MPI_COMM_WORLD, &n_procs);
    MPI_Comm_rank(MPI_COMM_WORLD, &proc_rank);
#endif
    
    // Parameters
    double shift_damping = 0.05;
    unsigned int shift_interval = 10;
    unsigned int save_interval = 1000;
    double en_shift = 0;
    
    // Read in data files
    hf_input in_data;
    parse_hf_input(hf_path, &in_data);
    double eps = in_data.eps;
    unsigned int n_elec = in_data.n_elec;
    unsigned int n_frz = in_data.n_frz;
    unsigned int n_orb = in_data.n_orb;
    double hf_en = in_data.hf_en;;
    
    unsigned int n_elec_unf = n_elec - n_frz;
    unsigned int tot_orb = n_orb + n_frz / 2;
    
    uint8_t *symm = in_data.symm;
    Matrix<double> *h_core = in_data.hcore;
    FourDArr *eris = in_data.eris;
    
    // Rn generator
    mt_struct *rngen_ptr = get_mt_parameter_id_st(32, 607, proc_rank, (unsigned int) time(NULL));
    sgenrand_mt((uint32_t) time(NULL), rngen_ptr);
    
    // Solution vector
    unsigned int spawn_length = matr_samp * 2 / n_procs / n_procs;
    DistVec<double> sol_vec(max_n_dets, spawn_length, rngen_ptr, n_orb * 2, n_elec_unf, n_procs);
    size_t det_size = CEILING(2 * n_orb, 8);
    size_t det_idx;
    
    Matrix<uint8_t> symm_lookup(n_irreps, n_orb + 1);
    gen_symm_lookup(symm, symm_lookup);
    unsigned int unocc_symm_cts[n_irreps][2];
    
    // Initialize hash function for processors and vector
    unsigned int proc_scrambler[2 * n_orb];
    double loc_norms[n_procs];
    double glob_norm;
    
    if (load_dir) {
        load_proc_hash(load_dir, proc_scrambler);
    }
    else {
        if (proc_rank == 0) {
            for (det_idx = 0; det_idx < 2 * n_orb; det_idx++) {
                proc_scrambler[det_idx] = genrand_mt(rngen_ptr);
            }
            save_proc_hash(result_dir, proc_scrambler, 2 * n_orb);
        }
#ifdef USE_MPI
        MPI_Bcast(proc_scrambler, 2 * n_orb, MPI_UNSIGNED, 0, MPI_COMM_WORLD);
#endif
    }
    sol_vec.proc_scrambler_ = proc_scrambler;
    
    uint8_t hf_det[det_size];
    gen_hf_bitstring(n_orb, n_elec - n_frz, hf_det);
    hf_proc = sol_vec.idx_to_proc(hf_det);
    
    uint8_t tmp_orbs[n_elec_unf];
    unsigned int max_spawn = matr_samp; // should scale as max expected # from one determinant
    uint8_t *spawn_orbs = (uint8_t *)malloc(sizeof(uint8_t) * 4 * max_spawn);
    double *spawn_probs = (double *) malloc(sizeof(double) * max_spawn);
    uint8_t (*sing_orbs)[2] = (uint8_t (*)[2]) spawn_orbs;
    uint8_t (*doub_orbs)[4] = (uint8_t (*)[4]) spawn_orbs;

    # pragma mark Set up trial vector
    size_t n_trial;
    size_t n_ex = n_orb * n_orb * n_elec_unf * n_elec_unf;
<<<<<<< HEAD
    Matrix<uint8_t> &load_dets = sol_vec.indices();
    double *load_vals = (double *)sol_vec.values();
    if (trial_path) { // load trial vector from file
        n_trial = load_vec_txt(trial_path, load_dets, load_vals, DOUB);
    }
    else {
        n_trial = 1;
    }
    DistVec<double> trial_vec(n_trial, n_trial, rngen_ptr, n_orb * 2, n_elec_unf, n_procs, 0);
    DistVec<double> htrial_vec(n_trial * n_ex / n_procs, n_trial * n_ex / n_procs, rngen_ptr, n_orb * 2, n_elec_unf, n_procs, 0);
=======
    DistVec<double> trial_vec(100, 100, rngen_ptr, n_orb * 2, n_elec_unf, n_procs);
    DistVec<double> htrial_vec(100 * n_ex / n_procs, 100 * n_ex / n_procs, rngen_ptr, n_orb * 2, n_elec_unf, n_procs);
>>>>>>> 12d39c99
    trial_vec.proc_scrambler_ = proc_scrambler;
    htrial_vec.proc_scrambler_ = proc_scrambler;
    if (trial_path) { // load trial vector from file
        for (det_idx = 0; det_idx < n_trial; det_idx++) {
            trial_vec.add(load_dets[det_idx], load_vals[det_idx], 1, 0);
            htrial_vec.add(load_dets[det_idx], load_vals[det_idx], 1, 0);
        }
    }
    else { // Otherwise, use HF as trial vector
        trial_vec.add(hf_det, 1, 1, 0);
        htrial_vec.add(hf_det, 1, 1, 0);
    }
    trial_vec.perform_add();
    htrial_vec.perform_add();
    
    trial_vec.collect_procs();
    uintmax_t *trial_hashes = (uintmax_t *)malloc(sizeof(uintmax_t) * trial_vec.curr_size());
    for (det_idx = 0; det_idx < trial_vec.curr_size(); det_idx++) {
        trial_hashes[det_idx] = sol_vec.idx_to_hash(trial_vec.indices()[det_idx]);
    }
    
    // Calculate H * trial vector, and accumulate results on each processor
    h_op(htrial_vec, symm, tot_orb, *eris, *h_core, (uint8_t *)spawn_orbs, n_frz, n_elec_unf, 0, 1, hf_en);
    htrial_vec.collect_procs();
    uintmax_t *htrial_hashes = (uintmax_t *)malloc(sizeof(uintmax_t) * htrial_vec.curr_size());
    for (det_idx = 0; det_idx < htrial_vec.curr_size(); det_idx++) {
        htrial_hashes[det_idx] = sol_vec.idx_to_hash(htrial_vec.indices()[det_idx]);
    }
    
    // Count # single/double excitations from HF
    sol_vec.gen_orb_list(hf_det, tmp_orbs);
    size_t n_hf_doub = doub_ex_symm(hf_det, tmp_orbs, n_elec_unf, n_orb, doub_orbs, symm);
    size_t n_hf_sing = count_singex(hf_det, tmp_orbs, symm, n_orb, symm_lookup, n_elec_unf);
    double p_doub = (double) n_hf_doub / (n_hf_sing + n_hf_doub);
    
    char file_path[100];
    FILE *num_file = NULL;
    FILE *den_file = NULL;
    FILE *shift_file = NULL;
    FILE *norm_file = NULL;
    FILE *ini_file = NULL;
    
    // Initialize solution vector
    if (load_dir) {
        sol_vec.load(load_dir);
        
        // load energy shift (see https://stackoverflow.com/questions/13790662/c-read-only-last-line-of-a-file-no-loops)
        static const long max_len = 20;
        sprintf(file_path, "%sS.txt", load_dir);
        shift_file = fopen(file_path, "rb");
        fseek(shift_file, -max_len, SEEK_END);
        fread(file_path, max_len, 1, shift_file);
        fclose(shift_file);
        shift_file = NULL;
        
        file_path[max_len - 1] = '\0';
        char *last_newline = strrchr(file_path, '\n');
        char *last_line = last_newline + 1;
        
        sscanf(last_line, "%lf", &en_shift);
    }
    else if (ini_path) {
        // from an initial vector in .txt format
        Matrix<uint8_t> &load_dets = sol_vec.indices();
        double *load_vals = sol_vec.values();
        
        size_t n_dets = load_vec_txt(ini_path, load_dets, load_vals, DOUB);
        
        for (det_idx = 0; det_idx < n_dets; det_idx++) {
            sol_vec.add(load_dets[det_idx], load_vals[det_idx], 1, 0);
        }
    }
    else {
        if (hf_proc == proc_rank) {
            sol_vec.add(hf_det, 100, 1, 0);
        }
    }
    sol_vec.perform_add();
    loc_norms[proc_rank] = sol_vec.local_norm();
#ifdef USE_MPI
    MPI_Allgather(MPI_IN_PLACE, 0, MPI_DOUBLE, loc_norms, 1, MPI_DOUBLE, MPI_COMM_WORLD);
#endif
    glob_norm = 0;
    for (proc_idx = 0; proc_idx < n_procs; proc_idx++) {
        glob_norm += loc_norms[proc_idx];
    }
    
    if (proc_rank == hf_proc) {
        // Setup output files
        strcpy(file_path, result_dir);
        strcat(file_path, "projnum.txt");
        num_file = fopen(file_path, "a");
        if (!num_file) {
            fprintf(stderr, "Could not open file for writing in directory %s\n", result_dir);
        }
        strcpy(file_path, result_dir);
        strcat(file_path, "projden.txt");
        den_file = fopen(file_path, "a");
        strcpy(file_path, result_dir);
        strcat(file_path, "S.txt");
        shift_file = fopen(file_path, "a");
        strcpy(file_path, result_dir);
        strcat(file_path, "norm.txt");
        norm_file = fopen(file_path, "a");
        strcpy(file_path, result_dir);
        strcat(file_path, "nini.txt");
        ini_file = fopen(file_path, "a");
        
        strcpy(file_path, result_dir);
        strcat(file_path, "params.txt");
        FILE *param_f = fopen(file_path, "w");
        fprintf(param_f, "FRI calculation\nHF path: %s\nepsilon (imaginary time step): %lf\nTarget norm %lf\nInitiator threshold: %u\nMatrix nonzero: %u\nVector nonzero: %u\n", hf_path, eps, target_norm, init_thresh, matr_samp, target_nonz);
        if (load_dir) {
            fprintf(param_f, "Restarting calculation from %s\n", load_dir);
        }
        else if (ini_path) {
            fprintf(param_f, "Initializing calculation from vector files with prefix %s\n", ini_path);
        }
        else {
            fprintf(param_f, "Initializing calculation from HF unit vector\n");
        }
        fclose(param_f);
    }
    
    hb_info *hb_probs = NULL;
    if (fri_dist == heat_bath) {
        hb_probs = set_up(tot_orb, n_orb, *eris);
    }
    
    int ini_flag;
    unsigned int n_walk, n_doub, n_sing;
    double last_one_norm = 0;
    uint8_t new_det[det_size];
    double matr_el;
    double recv_nums[n_procs];
    double recv_dens[n_procs];
    
    // Variables for compression
    double rn_sys = 0;
    double lbound;
    double weight;
    int glob_n_nonz; // Number of nonzero elements in whole vector (across all processors)
    size_t *srt_arr = (size_t *)malloc(sizeof(size_t) * max_n_dets);
    for (det_idx = 0; det_idx < max_n_dets; det_idx++) {
        srt_arr[det_idx] = det_idx;
    }
    int *keep_exact = (int *)calloc(max_n_dets, sizeof(int));
    
    unsigned int iterat;
    size_t n_ini;
    for (iterat = 0; iterat < max_iter; iterat++) {
        n_ini = 0;
        sum_mpi(sol_vec.n_nonz(), &glob_n_nonz, proc_rank, n_procs);
        
        // Systematic sampling to determine number of samples for each column
        if (proc_rank == 0) {
            rn_sys = genrand_mt(rngen_ptr) / (1. + UINT32_MAX);
        }
#ifdef USE_MPI
        MPI_Bcast(&rn_sys, 1, MPI_DOUBLE, 0, MPI_COMM_WORLD);
#endif
        unsigned int curr_mat_samp = (iterat < 10) ? matr_samp / 10 : matr_samp;
        if (glob_n_nonz < curr_mat_samp) {
            lbound = seed_sys(loc_norms, &rn_sys, curr_mat_samp - (unsigned int)glob_n_nonz);
        }
        else {
            fprintf(stderr, "Warning: target number of matrix samples (%u) is less than number of nonzero vector elements (%d)\n", curr_mat_samp, glob_n_nonz);
            lbound = 0;
            rn_sys = INFINITY;
        }
        for (det_idx = 0; det_idx < sol_vec.curr_size(); det_idx++) {
            double *curr_el = sol_vec[det_idx];
            uint8_t *curr_det = sol_vec.indices()[det_idx];
            weight = fabs(*curr_el);
            if (weight == 0) {
                continue;
            }
            n_walk = 1;
            lbound += weight;
            while (rn_sys < lbound) {
                n_walk++;
                rn_sys += glob_norm / (curr_mat_samp - glob_n_nonz);
            }
            
            ini_flag = weight > init_thresh;
            n_ini += ini_flag;
            ini_flag <<= 2 * n_orb;
            
            // spawning step
            uint8_t *occ_orbs = sol_vec.orbs_at_pos(det_idx);
            count_symm_virt(unocc_symm_cts, occ_orbs, n_elec_unf,
                            n_orb, n_irreps, symm_lookup, symm);
            n_doub = bin_sample(n_walk, p_doub, rngen_ptr);
            n_sing = n_walk - n_doub;
            
            if (n_doub > max_spawn || n_sing / 2 > max_spawn) {
                printf("Allocating more memory for spawning\n");
                max_spawn *= 2;
                spawn_orbs = (uint8_t *)realloc(spawn_orbs, sizeof(uint8_t) * 4 * max_spawn);
                spawn_probs = (double *)realloc(spawn_probs, sizeof(double) * max_spawn);
            }
            
            if (fri_dist == near_uni) {
                n_doub = doub_multin(curr_det, occ_orbs, n_elec_unf, symm, n_orb, symm_lookup, unocc_symm_cts, n_doub, rngen_ptr, doub_orbs, spawn_probs);
            }
            else if (fri_dist == heat_bath) {
                n_doub = hb_doub_multi(curr_det, occ_orbs, n_elec_unf, symm, hb_probs, symm_lookup, n_doub, rngen_ptr, doub_orbs, spawn_probs);
            }
            
            size_t walker_idx;
            for (walker_idx = 0; walker_idx < n_doub; walker_idx++) {
                matr_el = doub_matr_el_nosgn(doub_orbs[walker_idx], tot_orb, *eris, n_frz);
                if (fabs(matr_el) > 1e-9) {
                    memcpy(new_det, curr_det, det_size);
                    matr_el *= -eps / spawn_probs[walker_idx] / p_doub / n_walk * (*curr_el) * doub_det_parity(new_det, doub_orbs[walker_idx]);
                    sol_vec.add(new_det, matr_el, ini_flag, 0);
                }
            }
            
            n_sing = sing_multin(curr_det, occ_orbs, n_elec_unf, symm, n_orb, symm_lookup, unocc_symm_cts, n_sing, rngen_ptr, sing_orbs, spawn_probs);
            
            for (walker_idx = 0; walker_idx < n_sing; walker_idx++) {
                matr_el = sing_matr_el_nosgn(sing_orbs[walker_idx], occ_orbs, tot_orb, *eris, *h_core, n_frz, n_elec_unf);
                if (fabs(matr_el) > 1e-9) {
                    memcpy(new_det, curr_det, det_size);
                    matr_el *= -eps / spawn_probs[walker_idx] / (1 - p_doub) / n_walk * (*curr_el) * sing_det_parity(new_det, sing_orbs[walker_idx]);
                    sol_vec.add(new_det, matr_el, ini_flag, 0);
                }
            }
            
            // Death/cloning step
            double *diag_el = sol_vec.matr_el_at_pos(det_idx);
            if (isnan(*diag_el)) {
                *diag_el = diag_matrel(occ_orbs, tot_orb, *eris, *h_core, n_frz, n_elec) - hf_en;
            }
            *curr_el *= 1 - eps * (*diag_el - en_shift);
        }
        sol_vec.perform_add();
        
        // Compression step
        unsigned int n_samp = target_nonz;
        loc_norms[proc_rank] = find_preserve(sol_vec.values(), srt_arr, keep_exact, sol_vec.curr_size(), &n_samp, &glob_norm);
        
        // Adjust shift
        if ((iterat + 1) % shift_interval == 0) {
            adjust_shift(&en_shift, glob_norm, &last_one_norm, target_norm, shift_damping / shift_interval / eps);
            if (proc_rank == hf_proc) {
                fprintf(shift_file, "%lf\n", en_shift);
                fprintf(norm_file, "%lf\n", glob_norm);
            }
        }
        matr_el = sol_vec.dot(htrial_vec.indices(), htrial_vec.values(), htrial_vec.curr_size(), htrial_hashes);
        double denom = sol_vec.dot(trial_vec.indices(), trial_vec.values(), trial_vec.curr_size(), trial_hashes);
#ifdef USE_MPI
        MPI_Gather(&matr_el, 1, MPI_DOUBLE, recv_nums, 1, MPI_DOUBLE, hf_proc, MPI_COMM_WORLD);
        MPI_Gather(&denom, 1, MPI_DOUBLE, recv_dens, 1, MPI_DOUBLE, hf_proc, MPI_COMM_WORLD);
#else
        recv_nums[0] = matr_el;
        recv_dens[0] = denom;
#endif
        if (proc_rank == hf_proc) {
            matr_el = 0;
            denom = 0;
            for (proc_idx = 0; proc_idx < n_procs; proc_idx++) {
                matr_el += recv_nums[proc_idx];
                denom += recv_dens[proc_idx];
            }
            fprintf(num_file, "%lf\n", matr_el);
            fprintf(den_file, "%lf\n", denom);
            printf("%6u, en est: %lf, shift: %lf, norm: %lf\n", iterat, matr_el / denom, en_shift, glob_norm);
            fprintf(ini_file, "%zu\n", n_ini);
        }
        
        if (proc_rank == 0) {
            rn_sys = genrand_mt(rngen_ptr) / (1. + UINT32_MAX);
        }
#ifdef USE_MPI
        MPI_Allgather(MPI_IN_PLACE, 0, MPI_DOUBLE, loc_norms, 1, MPI_DOUBLE, MPI_COMM_WORLD);
#endif
        sys_comp(sol_vec.values(), sol_vec.curr_size(), loc_norms, n_samp, keep_exact, rn_sys);
        for (det_idx = 0; det_idx < sol_vec.curr_size(); det_idx++) {
            if (keep_exact[det_idx] && sol_vec.indices()[det_idx] != hf_det) {
                sol_vec.del_at_pos(det_idx);
                keep_exact[det_idx] = 0;
            }
        }
        
        if ((iterat + 1) % save_interval == 0) {
            sol_vec.save(result_dir);
            if (proc_rank == hf_proc) {
                fflush(num_file);
                fflush(den_file);
                fflush(shift_file);
            }
        }
    }
    sol_vec.save(result_dir);
    if (proc_rank == hf_proc) {
        fclose(num_file);
        fclose(den_file);
        fclose(shift_file);
    }
#ifdef USE_MPI
    MPI_Finalize();
#endif
    return 0;
}<|MERGE_RESOLUTION|>--- conflicted
+++ resolved
@@ -168,7 +168,6 @@
     # pragma mark Set up trial vector
     size_t n_trial;
     size_t n_ex = n_orb * n_orb * n_elec_unf * n_elec_unf;
-<<<<<<< HEAD
     Matrix<uint8_t> &load_dets = sol_vec.indices();
     double *load_vals = (double *)sol_vec.values();
     if (trial_path) { // load trial vector from file
@@ -177,12 +176,8 @@
     else {
         n_trial = 1;
     }
-    DistVec<double> trial_vec(n_trial, n_trial, rngen_ptr, n_orb * 2, n_elec_unf, n_procs, 0);
-    DistVec<double> htrial_vec(n_trial * n_ex / n_procs, n_trial * n_ex / n_procs, rngen_ptr, n_orb * 2, n_elec_unf, n_procs, 0);
-=======
-    DistVec<double> trial_vec(100, 100, rngen_ptr, n_orb * 2, n_elec_unf, n_procs);
-    DistVec<double> htrial_vec(100 * n_ex / n_procs, 100 * n_ex / n_procs, rngen_ptr, n_orb * 2, n_elec_unf, n_procs);
->>>>>>> 12d39c99
+    DistVec<double> trial_vec(n_trial, n_trial, rngen_ptr, n_orb * 2, n_elec_unf, n_procs);
+    DistVec<double> htrial_vec(n_trial * n_ex / n_procs, n_trial * n_ex / n_procs, rngen_ptr, n_orb * 2, n_elec_unf, n_procs);
     trial_vec.proc_scrambler_ = proc_scrambler;
     htrial_vec.proc_scrambler_ = proc_scrambler;
     if (trial_path) { // load trial vector from file
