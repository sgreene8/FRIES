--- conflicted
+++ resolved
@@ -29,12 +29,8 @@
     double *d_diff; ///< Double-electron components of HB-PP factorization for different spins, stored as a 2-D array of dimensions (n_orb x n_orb)
     double *exch_sqrt; ///< Square roots of exchange integrals <ia|ai>, stored as a 1-D array of length (n_orb choose 2)
     double *diag_sqrt; ///< Square roots of diagonal eris < p p | p p>, length n_orb
-<<<<<<< HEAD
+    double *exch_norms; ///< Row sums of the matrix of square roots of exchange integrals
 };
-=======
-    double *exch_norms; ///< Row sums of the matrix of square roots of exchange integrals
-} hb_info;
->>>>>>> 41d87221
 
 
 /*! \brief Calculate terms in the HB-PP factorization from two-electron integrals from
