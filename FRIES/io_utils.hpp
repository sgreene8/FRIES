--- conflicted
+++ resolved
@@ -63,13 +63,9 @@
     double elec_int; ///< On-site repulsion term
     double eps; ///< Suggested imaginary time step to use in DMC calculations
     double hf_en; ///< HF electronic energy
-<<<<<<< HEAD
-};
-=======
     double elec_ph; ///< Electron-phonon coupling
     double ph_freq; ///< Phonon energy
-} hh_input;
->>>>>>> 12d39c99
+};
 
 
 /*! \brief Read in parameters from a Hartree-Fock calculation:
